--- conflicted
+++ resolved
@@ -1719,24 +1719,8 @@
 
 
 def v2_get_case(self, case_id):
-<<<<<<< HEAD
     return self.get_one(f"/v2_cases/{case_id}")
 
 
 def v2_get_all_feature_flags(self):
-    return self.get_many("/core/django-feature-flags")
-
-
-def v2_get_one_feature_flag(self, feature_flag_name):
-    return self.get_one(f"/core/django-feature-flags/{feature_flag_name}/")
-
-
-def v2_change_user_group(self, user_pk, group_name, request_method):
-    return self.post(
-        f"/core/users/{user_pk}/add_group/",
-        data={"group_name": group_name},
-        request_type=request_method,
-    )
-=======
-    return self.get_one(f"/v2_cases/{case_id}")
->>>>>>> b7a537cd
+    return self.get_many("/core/django-feature-flags")